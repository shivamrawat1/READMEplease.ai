--- conflicted
+++ resolved
@@ -1,19 +1,11 @@
-<<<<<<< HEAD
-from flask import Flask, render_template, request, redirect, url_for, session, jsonify
-=======
-from flask import Flask, render_template, request, redirect, url_for, jsonify
+from flask import Flask, render_template, request, redirect, url_for, session, jsonify, jsonify
 import logging
->>>>>>> b5fb8c22
 from dotenv import load_dotenv
 import os
 import tempfile
 from pathlib import Path
 import json
-<<<<<<< HEAD
-import threading
-=======
 import cv2
->>>>>>> b5fb8c22
 
 # Import processing functions
 from apps.routes.audio_processing import extract_audio
@@ -46,101 +38,6 @@
     session.pop('processing_id', None)
     return render_template('upload.html')
 
-<<<<<<< HEAD
-def process_video_task(video_path, keyword, processing_id):
-    try:
-        temp_dir = tempfile.mkdtemp()
-        temp_dir_path = Path(temp_dir)
-        
-        # Extract audio
-        audio_path = temp_dir_path / "audio.wav"
-        extract_audio(str(video_path), str(audio_path))
-        
-        # Get transcription with timestamps
-        transcription = transcribe_audio_with_timestamps(str(audio_path))
-        
-        if not transcription['success']:
-            processing_results[processing_id] = {
-                "success": False,
-                "error": f"Transcription failed: {transcription['error']}"
-            }
-            return
-        
-        # Save transcription to file
-        transcription_path = temp_dir_path / "transcription.json"
-        with open(transcription_path, 'w') as f:
-            json.dump(transcription['words'], f)
-        
-        # Create screenshots
-        screenshots = create_screenshots_for_keyword(
-            str(video_path),
-            str(transcription_path),
-            keyword
-        )
-        
-        processing_results[processing_id] = screenshots
-        
-    except Exception as e:
-        processing_results[processing_id] = {
-            "success": False,
-            "error": str(e)
-        }
-    finally:
-        # Cleanup temporary directory
-        import shutil
-        shutil.rmtree(temp_dir, ignore_errors=True)
-
-@app.route('/process_video', methods=['POST'])
-def process_video():
-    if 'video' not in request.files:
-        return render_template('upload.html', 
-                             results={"success": False, "error": "No video file uploaded"})
-    
-    video = request.files['video']
-    keyword = request.form.get('keyword', '').strip()
-    
-    if not keyword:
-        return render_template('upload.html', 
-                             results={"success": False, "error": "No keyword provided"})
-    
-    # Create temporary file for video
-    temp_video = tempfile.NamedTemporaryFile(delete=False, suffix='.mp4')
-    video.save(temp_video.name)
-    
-    # Generate unique processing ID
-    processing_id = str(hash(f"{temp_video.name}{keyword}{os.urandom(8).hex()}"))
-    session['processing_id'] = processing_id
-    
-    # Start processing in background
-    thread = threading.Thread(
-        target=process_video_task,
-        args=(temp_video.name, keyword, processing_id)
-    )
-    thread.start()
-    
-    # Redirect to wait screen
-    return redirect(url_for('wait_screen'))
-
-@app.route('/check_progress')
-def check_progress():
-    processing_id = session.get('processing_id')
-    if not processing_id:
-        return jsonify({"status": "error", "message": "No processing ID found"})
-    
-    if processing_id in processing_results:
-        result = processing_results[processing_id]
-        # Clean up results after retrieving them
-        del processing_results[processing_id]
-        return jsonify({"status": "complete", "results": result})
-    
-    return jsonify({"status": "processing"})
-
-@app.route("/wait")
-def wait_screen():
-    """Display wait screen with video."""
-    is_https = request.is_secure
-    return render_template('wait.html', is_https=is_https)
-=======
 @app.route('/test', methods=['GET'])
 def test_route():
     """Test route to verify system components."""
@@ -217,7 +114,6 @@
         logger.exception("Error during video processing")
         return render_template('upload.html',
                              results={"success": False, "error": f"Processing error: {str(e)}"})
->>>>>>> b5fb8c22
 
 if __name__ == '__main__':
     app.run(debug=True,
