from flask import Flask
from dotenv import load_dotenv
import os

# Load environment variables
load_dotenv()

# Create Flask app with custom template folder
app = Flask(__name__, 
           template_folder='apps/templates',
           static_folder='apps/static')
app.secret_key = os.getenv('FLASK_SECRET_KEY', 'dev')

# Import routes after app is created
from apps.routes.github import *
from apps.routes.notion import *
from apps.routes.other import *
<<<<<<< HEAD
from apps.routes.video_to_audio import *
=======
>>>>>>> 58312af7

if __name__ == '__main__':
    app.run(debug=True, 
            host='127.0.0.1', 
            port=5000,
            ssl_context='adhoc')<|MERGE_RESOLUTION|>--- conflicted
+++ resolved
@@ -15,13 +15,13 @@
 from apps.routes.github import *
 from apps.routes.notion import *
 from apps.routes.other import *
-<<<<<<< HEAD
 from apps.routes.video_to_audio import *
-=======
->>>>>>> 58312af7
 
 if __name__ == '__main__':
     app.run(debug=True, 
             host='127.0.0.1', 
             port=5000,
+            ssl_context='adhoc', 
+            host='127.0.0.1', 
+            port=5000,
             ssl_context='adhoc')